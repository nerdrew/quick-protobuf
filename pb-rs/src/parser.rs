--- conflicted
+++ resolved
@@ -8,13 +8,8 @@
 
 use nom::{
     branch::alt,
-<<<<<<< HEAD
-    bytes::complete::{tag, take_until, take_while},
-    character::complete::{alphanumeric1, digit1, hex_digit1, line_ending, multispace1},
-=======
     bytes::complete::{tag, take_until},
-    character::complete::{alphanumeric1, digit1, hex_digit1, multispace1},
->>>>>>> 23ed90f7
+    character::complete::{alphanumeric1, digit1, hex_digit1, multispace1, not_line_ending},
     combinator::{map, map_res, opt, recognize, value},
     multi::{many0, many1, separated_list0, separated_list1},
     sequence::{delimited, pair, preceded, separated_pair, terminated, tuple},
@@ -63,14 +58,7 @@
 }
 
 fn comment(input: &str) -> IResult<&str, ()> {
-    value(
-        (),
-<<<<<<< HEAD
-        tuple((tag("//"), take_while(|c| !"\n\r".contains(c)), opt(line_ending))),
-=======
-        pair(tag("//"), take_until("\n"))
->>>>>>> 23ed90f7
-    )(input)
+    value((), pair(tag("//"), not_line_ending))(input)
 }
 
 fn block_comment(input: &str) -> IResult<&str, ()> {
@@ -333,16 +321,7 @@
         terminated(
             pair(
                 delimited(pair(tag("message"), many1(br)), word, many0(br)),
-                delimited(
-                    tag("{"),
-<<<<<<< HEAD
-                    many0(delimited(many0(br), message_event, many0(br))),
-                    preceded(many0(br), tag("}")),
-=======
-                    many0(message_event),
-                    tag("}"),
->>>>>>> 23ed90f7
-                ),
+                delimited(tag("{"), many0(message_event), tag("}")),
             ),
             opt(pair(many0(br), tag(";"))),
         ),
@@ -404,7 +383,7 @@
 }
 
 pub fn file_descriptor(input: &str) -> IResult<&str, FileDescriptor, nom::error::Error<String>> {
-    let mut parser = map(
+    map(
         many0(alt((
             map(syntax, |s| Event::Syntax(s)),
             map(import, |i| Event::Import(i)),
@@ -430,16 +409,7 @@
             }
             desc
         },
-    );
-
-    let (unparsed, desc) = parser(input).map_err(|e: nom::Err<nom::error::Error<&str>>| e.to_owned())?;
-
-    if !unparsed.is_empty() {
-        eprintln!("Parsing failed at:\n{}...\nIs there a syntax error?", unparsed.chars().take(50).collect::<String>());
-        let e: nom::error::Error<String> = nom::error::make_error(unparsed.to_owned(), nom::error::ErrorKind::Eof);
-        return Err(nom::Err::Failure(e));
-    }
-    Ok(("", desc))
+    )(input).map_err(|e: nom::Err<nom::error::Error<&str>>| e.to_owned())
 }
 
 #[cfg(test)]
@@ -505,8 +475,11 @@
     }
 
     #[test]
-    fn comments() {
-        assert_complete(comment("// foo\n"));
+    fn comment_vs_other_whitespace_behaviour() {
+        // I think it would be nice to not combine parsing comments with parsing
+        // other types of whitespace (like \n) at this level, but admittedly
+        // it's a small matter
+        assert_eq!("\n", comment("// foo\n").unwrap().0);
     }
 
     #[test]
