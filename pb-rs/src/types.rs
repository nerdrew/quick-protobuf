--- conflicted
+++ resolved
@@ -1169,26 +1169,16 @@
             #[derive(Debug)]
             struct {name}OwnedInner {{
                 buf: Vec<u8>,
-<<<<<<< HEAD
-                proto: {name}<'static>,
-                _pin: core::marker::PhantomPinned,
-=======
                 proto: Option<{name}<'static>>,
                 _pin: std::marker::PhantomPinned,
->>>>>>> 0fdfb35c
             }}
 
             impl {name}OwnedInner {{
                 fn new(buf: Vec<u8>) -> Result<core::pin::Pin<Box<Self>>> {{
                     let inner = Self {{
                         buf,
-<<<<<<< HEAD
-                        proto: unsafe {{ core::mem::MaybeUninit::zeroed().assume_init() }},
-                        _pin: core::marker::PhantomPinned,
-=======
                         proto: None,
                         _pin: std::marker::PhantomPinned,
->>>>>>> 0fdfb35c
                     }};
                     let mut pinned = Box::pin(inner);
 
@@ -1196,13 +1186,8 @@
                     let proto = {name}::from_reader(&mut reader, &pinned.buf)?;
 
                     unsafe {{
-<<<<<<< HEAD
-                        let proto = core::mem::transmute::<_, {name}<'static>>(proto);
-                        pinned.as_mut().get_unchecked_mut().proto = proto;
-=======
                         let proto = std::mem::transmute::<_, {name}<'_>>(proto);
                         pinned.as_mut().get_unchecked_mut().proto = Some(proto);
->>>>>>> 0fdfb35c
                     }}
                     Ok(pinned)
                 }}
@@ -1221,16 +1206,6 @@
                 pub fn proto<'a>(&'a self) -> &'a {name}<'a> {{
                     unsafe {{ std::mem::transmute::<&{name}<'static>, &{name}<'a>>(self.inner.proto.as_ref().unwrap()) }}
                 }}
-<<<<<<< HEAD
-            }}
-
-            impl core::fmt::Debug for {name}Owned {{
-                fn fmt(&self, f: &mut core::fmt::Formatter<'_>) -> core::fmt::Result {{
-                    self.inner.proto.fmt(f)
-                }}
-            }}
-=======
->>>>>>> 0fdfb35c
 
                 pub fn proto_mut<'a>(&'a mut self) -> &'a mut {name}<'a> {{
                     unsafe {{
@@ -1254,28 +1229,17 @@
                 }}
             }}
 
-<<<<<<< HEAD
             impl TryInto<Vec<u8>> for {name}Owned {{
                 type Error=quick_protobuf::Error;
 
                 fn try_into(self) -> Result<Vec<u8>> {{
                     let mut buf = Vec::new();
                     let mut writer = Writer::new(&mut buf);
-                    self.deref().write_message(&mut writer)?;
+                    self.proto().write_message(&mut writer)?;
                     Ok(buf)
                 }}
             }}
 
-            #[cfg(feature = "test_helpers")]
-            impl<'a> From<{name}<'a>> for {name}Owned {{
-                fn from(proto: {name}) -> Self {{
-                    use quick_protobuf::{{MessageWrite, Writer}};
-
-                    let mut buf = Vec::new();
-                    let mut writer = Writer::new(&mut buf);
-                    proto.write_message(&mut writer).expect("bad proto serialization");
-                    Self {{ inner: {name}OwnedInner::new(buf).unwrap() }}
-=======
             impl From<{name}<'static>> for {name}Owned {{
                 fn from(proto: {name}<'static>) -> Self {{
                     Self {{
@@ -1285,7 +1249,6 @@
                             _pin: std::marker::PhantomPinned,
                         }})
                     }}
->>>>>>> 0fdfb35c
                 }}
             }}
             "#,
@@ -2349,14 +2312,10 @@
         )?;
 
         if self.owned {
-<<<<<<< HEAD
-            write!(
+            writeln!(
                 w,
-                "use core::{{convert::{{TryFrom, TryInto}}, ops::{{Deref, DerefMut}}}};"
+                "use core::convert::{{TryFrom, TryInto}};"
             )?;
-=======
-            writeln!(w, "use std::convert::TryFrom;")?;
->>>>>>> 0fdfb35c
         }
 
         writeln!(w, "use quick_protobuf::sizeofs::*;")?;
