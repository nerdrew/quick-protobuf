--- conflicted
+++ resolved
@@ -480,17 +480,8 @@
         let rust_type = self.typ.rust_type(desc)?;
         match self.frequency {
             _ if self.boxed => writeln!(w, "Option<Box<{}>>,", rust_type)?,
-<<<<<<< HEAD
-            Frequency::Optional
-                if desc.syntax == Syntax::Proto2 && self.default.is_none()
-                    || self.typ.message().is_some() =>
-            {
-                writeln!(w, "Option<{}>,", rust_type)?
-            }
-=======
             Frequency::Optional if self.default.is_some() => writeln!(w, "{},", rust_type)?,
             Frequency::Optional => writeln!(w, "Option<{}>,", rust_type)?,
->>>>>>> 91195e6f
             Frequency::Repeated if self.packed() && self.typ.is_fixed_size() && !config.dont_use_cow => {
                 writeln!(w, "Cow<'a, [{}]>,", rust_type)?;
             }
@@ -525,23 +516,11 @@
         write!(w, "                Ok({}) => ", self.tag())?;
         match self.frequency {
             _ if self.boxed => writeln!(w, "msg.{} = Some(Box::new({})),", name, val)?,
-<<<<<<< HEAD
-            Frequency::Optional
-                if desc.syntax == Syntax::Proto2 && self.default.is_none()
-                    || self.typ.message().is_some() =>
-            {
-                writeln!(w, "msg.{} = Some({}),", name, val_cow)?
-            }
-            Frequency::Required | Frequency::Optional => {
-                writeln!(w, "msg.{} = {},", name, val_cow)?
-            }            
-=======
             Frequency::Required => writeln!(w, "msg.{} = {},", name, val_cow)?,
             Frequency::Optional if self.default.is_some() => {
                 writeln!(w, "msg.{} = {},", name, val_cow)?
             }
             Frequency::Optional => writeln!(w, "msg.{} = Some({}),", name, val_cow)?,
->>>>>>> 91195e6f
             Frequency::Repeated if self.packed() && self.typ.is_fixed_size() => {
                 writeln!(
                     w,
